"""
# EndogenousLinearModelsEstimators.jl

A Julia package for estimating endogenous linear models using instrumental variables.

Provides robust implementations of:
- LIML (Limited Information Maximum Likelihood) estimator
- Fuller bias-corrected estimator
- 2SLS (Two-Stage Least Squares) estimator

All estimators support:
- Exogenous control variables
- Multiple variance estimator types (homoskedastic, HC0, HC1)
- Unified API and result format
- Cross-platform validation against R and Python implementations

## Example Usage

```julia
using EndogenousLinearModelsEstimators

# Basic usage
result_liml = liml(y, x, Z)
result_fuller = fuller(y, x, Z; a=1.0)
result_tsls = tsls(y, x, Z)

# With exogenous variables
result = liml(y, x, Z, exog_vars; vcov=:HC0)

# Results provide unified interface
result.beta          # Coefficient estimates
result.stderr        # Standard errors
result.vcov          # Variance-covariance matrix
result.residuals     # Model residuals
result.df            # Degrees of freedom
```
"""
module EndogenousLinearModelsEstimators

using LinearAlgebra
using Statistics
using StatsModels: coef, vcov, residuals, dof

# Include submodules
include("results.jl")
include("utils.jl")
include("estimators.jl")

# Export main types
export EndogenousLinearModelsEstimationResults

# Export main functions
<<<<<<< HEAD
export liml, fuller, tsls
=======
export iv_liml, iv_fuller, iv_2sls

# Export accessor functions
export coef, vcov, residuals, dof

# Export utility functions for advanced users
export simulate_iv
>>>>>>> 5ed69bef

end # module<|MERGE_RESOLUTION|>--- conflicted
+++ resolved
@@ -50,16 +50,11 @@
 export EndogenousLinearModelsEstimationResults
 
 # Export main functions
-<<<<<<< HEAD
+
 export liml, fuller, tsls
-=======
-export iv_liml, iv_fuller, iv_2sls
 
 # Export accessor functions
 export coef, vcov, residuals, dof
 
-# Export utility functions for advanced users
-export simulate_iv
->>>>>>> 5ed69bef
 
 end # module