--- conflicted
+++ resolved
@@ -41,12 +41,8 @@
 - `residuals(result)` - Extract residuals
 - `dof(result)` - Extract degrees of freedom
 """
-<<<<<<< HEAD
+
 struct EndogenousLinearModelsEstimationResults{V,M}
-=======
-
-struct EndogenousLinearModelsEstimationResults{V, M}
->>>>>>> 23237e32
     beta::V
     vcov::M
     stderr::V
@@ -75,16 +71,9 @@
     n::Int,
     nparams::Int,
     ninstruments::Int,
-<<<<<<< HEAD
     nexogenous::Int,
 ) where {V,M}
     return EndogenousLinearModelsEstimationResults{V,M}(
-=======
-    nexogenous::Int
-
-) where {V, M}
-    return EndogenousLinearModelsEstimationResults{V, M}(
->>>>>>> 23237e32
         beta,
         vcov,
         stderr,
