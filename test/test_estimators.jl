--- conflicted
+++ resolved
@@ -68,13 +68,8 @@
         @test result_homo.vcov_type == :homoskedastic
 
         # Test with exogenous variables
-<<<<<<< HEAD
         exogenous = randn(rng, n, 2)
         result_exog = liml(outcome, endogenous, instruments, exogenous)
-=======
-        X_exog = randn(rng, n, 2)
-        result_exog = iv_liml(y, x, Z, X_exog)
->>>>>>> 5ed69bef
         @test length(result_exog.beta) == 4  # endogenous + 2 exogenous + intercept
         @test result_exog.nexogenous == 3  # 2 exogenous + intercept
 
@@ -114,13 +109,8 @@
         @test result_a2.kappa != result.kappa
 
         # Test with exogenous variables
-<<<<<<< HEAD
         exogenous = randn(rng, n, 2)
         result_exog = fuller(outcome, endogenous, instruments, exogenous; a=1.0)
-=======
-        X_exog = randn(rng, n, 2)
-        result_exog = iv_fuller(y, x, Z, X_exog; a=1.0)
->>>>>>> 5ed69bef
         @test length(result_exog.beta) == 4  # endogenous + 2 exogenous + intercept
         @test result_exog.nexogenous == 3
     end
@@ -150,13 +140,10 @@
         @test result_hc0.beta ≈ result_homo.beta
 
         # Test with exogenous variables
-<<<<<<< HEAD
         exogenous = randn(rng, n, 2)
         result_exog = tsls(outcome, endogenous, instruments, exogenous)
-=======
         X_exog = randn(rng, n, 2)
         result_exog = iv_2sls(y, x, Z, X_exog)
->>>>>>> 5ed69bef
         @test length(result_exog.beta) == 4  # endogenous + 2 exogenous + intercept
         @test result_exog.nexogenous == 3
     end
@@ -181,15 +168,12 @@
         @test_throws ErrorException tsls(outcome, endogenous, instruments; weights=ones(20))
 
         # Test underidentification for 2SLS
-<<<<<<< HEAD
         instruments_under = instruments[:, 1:1]  # Only 1 instrument
         exogenous_over = randn(20, 3)  # 3 exogenous variables + intercept + endogenous = 5 params
         @test_throws ArgumentError tsls(outcome, endogenous, instruments_under, exogenous_over)
-=======
         Z_under = Z[:, 1:1]  # Only 1 instrument
         X_over = randn(20, 3)  # 3 exogenous variables + intercept + endogenous = 5 params
         @test_throws ArgumentError iv_2sls(y, x, Z_under, X_over)
->>>>>>> 5ed69bef
     end
 
     @testset "Result Structure Tests" begin
