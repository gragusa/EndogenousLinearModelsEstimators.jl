"""
Basic functionality tests for all estimators (LIML, Fuller, 2SLS)

Tests both with and without exogenous variables, different variance estimators,
and validates internal consistency.
"""

using Test
using Random
using LinearAlgebra
using Printf
using EndogenousLinearModelsEstimators: simulate_iv

@testset "Basic Estimator Tests" begin
    println("\n📊 Testing basic estimator functionality...")

    # Set up test data
    rng = Random.Xoshiro(787878)
    n, K = 50, 8
    R2, ρ, β0 = 0.15, 0.3, 1.5

    @testset "Data Generation" begin
        println("  ✓ Testing data generation...")

        # Test basic simulation
<<<<<<< HEAD
        data = simulate_iv(rng; n = n, K = K, R2 = R2, ρ = ρ, β0 = β0)
=======
        data =
            EndogenousLinearModelsEstimators.EndogenousLinearModelsEstimators.simulate_iv(
                rng;
                n = n,
                K = K,
                R2 = R2,
                ρ = ρ,
                β0 = β0,
            )
>>>>>>> 6445adb1
        @test length(data.y) == n
        @test length(data.x) == n
        @test size(data.z) == (n, K)

        # Test with different parameters
<<<<<<< HEAD
        data2 = simulate_iv(rng; n = 20, K = 3, R2 = 0.1, ρ = 0.1, β0 = 0.0)
=======
        data2 = EndogenousLinearModelsEstimators.simulate_iv(
            rng;
            n = 20,
            K = 3,
            R2 = 0.1,
            ρ = 0.1,
            β0 = 0.0,
        )
>>>>>>> 6445adb1
        @test length(data2.y) == 20
        @test size(data2.z) == (20, 3)
    end

    @testset "LIML Estimator" begin
        println("  ✓ Testing LIML estimator...")

<<<<<<< HEAD
        data = simulate_iv(rng; n = n, K = K, R2 = R2, ρ = ρ, β0 = β0)
=======
        data = EndogenousLinearModelsEstimators.simulate_iv(
            rng;
            n = n,
            K = K,
            R2 = R2,
            ρ = ρ,
            β0 = β0,
        )
>>>>>>> 6445adb1
        outcome, endogenous, instruments = data.y, data.x, data.z

        # Basic LIML estimation
        result = liml(outcome, endogenous, instruments)
        @test isa(result, EndogenousLinearModelsEstimationResults)
        @test result.estimator == "LIML"
        @test length(result.beta) >= 1
        @test result.kappa !== nothing
        @test result.kappa > 1.0  # LIML kappa should be > 1
        @test length(result.stderr) == length(result.beta)
        @test size(result.vcov) == (length(result.beta), length(result.beta))
        @test length(result.residuals) == n
        @test result.n == n
        @test result.df > 0

        # Test different variance estimators
        result_hc0 = liml(outcome, endogenous, instruments; vcov = :HC0)
        result_hc1 = liml(outcome, endogenous, instruments; vcov = :HC1)
        result_homo = liml(outcome, endogenous, instruments; vcov = :homoskedastic)

        # Point estimates should be the same
        @test result_hc0.beta ≈ result_hc1.beta
        @test result_hc0.beta ≈ result_homo.beta
        @test result_hc0.kappa ≈ result_hc1.kappa

        # Standard errors should differ
        @test result_hc0.vcov_type == :HC0
        @test result_hc1.vcov_type == :HC1
        @test result_homo.vcov_type == :homoskedastic

        # Test with exogenous variables
        exogenous = randn(rng, n, 2)
        result_exog = liml(outcome, endogenous, instruments, exogenous)
        @test length(result_exog.beta) == 4  # endogenous + 2 exogenous + intercept
        @test result_exog.nexogenous == 3  # 2 exogenous + intercept

        # Test without intercept
        result_no_int = liml(outcome, endogenous, instruments; add_intercept = false)
        @test length(result_no_int.beta) == 1
        @test result_no_int.nexogenous == 0
    end

    @testset "Fuller Estimator" begin
        println("  ✓ Testing Fuller estimator...")

<<<<<<< HEAD
        data = simulate_iv(rng; n = n, K = K, R2 = R2, ρ = ρ, β0 = β0)
=======
        data = EndogenousLinearModelsEstimators.simulate_iv(
            rng;
            n = n,
            K = K,
            R2 = R2,
            ρ = ρ,
            β0 = β0,
        )
>>>>>>> 6445adb1
        outcome, endogenous, instruments = data.y, data.x, data.z

        # Basic Fuller estimation
        result = fuller(outcome, endogenous, instruments; a = 1.0)
        @test isa(result, EndogenousLinearModelsEstimationResults)
        @test result.estimator == "Fuller"
        @test length(result.beta) >= 1
        @test result.kappa !== nothing
        @test length(result.stderr) == length(result.beta)
        @test size(result.vcov) == (length(result.beta), length(result.beta))

        # Test a=0 should give LIML
        result_a0 = fuller(outcome, endogenous, instruments; a = 0.0)
        result_liml = liml(outcome, endogenous, instruments)
        @test result_a0.beta ≈ result_liml.beta rtol=1e-10
        @test result_a0.kappa ≈ result_liml.kappa rtol=1e-10

        # Test different alpha values
        result_a05 = fuller(outcome, endogenous, instruments; a = 0.5)
        result_a2 = fuller(outcome, endogenous, instruments; a = 2.0)

        # Fuller kappa should differ with different alpha
        @test result_a05.kappa != result.kappa
        @test result_a2.kappa != result.kappa

        # Test with exogenous variables
        exogenous = randn(rng, n, 2)
        result_exog = fuller(outcome, endogenous, instruments, exogenous; a = 1.0)
        @test length(result_exog.beta) == 4  # endogenous + 2 exogenous + intercept
        @test result_exog.nexogenous == 3
    end

    @testset "2SLS Estimator" begin
        println("  ✓ Testing 2SLS estimator...")

<<<<<<< HEAD
        data = simulate_iv(rng; n = n, K = K, R2 = R2, ρ = ρ, β0 = β0)
=======
        data = EndogenousLinearModelsEstimators.simulate_iv(
            rng;
            n = n,
            K = K,
            R2 = R2,
            ρ = ρ,
            β0 = β0,
        )
>>>>>>> 6445adb1
        outcome, endogenous, instruments = data.y, data.x, data.z

        # Basic 2SLS estimation
        result = tsls(outcome, endogenous, instruments)
        @test isa(result, EndogenousLinearModelsEstimationResults)
        @test result.estimator == "2SLS"
        @test length(result.beta) >= 1
        @test result.kappa === nothing  # 2SLS doesn't have kappa
        @test length(result.stderr) == length(result.beta)
        @test size(result.vcov) == (length(result.beta), length(result.beta))

        # Test different variance estimators
        result_hc0 = tsls(outcome, endogenous, instruments; vcov = :HC0)
        result_hc1 = tsls(outcome, endogenous, instruments; vcov = :HC1)
        result_homo = tsls(outcome, endogenous, instruments; vcov = :homoskedastic)

        # Point estimates should be the same
        @test result_hc0.beta ≈ result_hc1.beta
        @test result_hc0.beta ≈ result_homo.beta

        # Test with exogenous variables
        exogenous = randn(rng, n, 2)
        result_exog = tsls(outcome, outcome, instruments, exogenous)

        @test length(result_exog.beta) == 4  # endogenous + 2 exogenous + intercept
        @test result_exog.nexogenous == 3
    end

    @testset "Input Validation" begin
        println("  ✓ Testing input validation...")

<<<<<<< HEAD
        data = simulate_iv(rng; n = 20, K = 3, R2 = 0.1, ρ = 0.1, β0 = 0.0)
=======
        data = EndogenousLinearModelsEstimators.simulate_iv(
            rng;
            n = 20,
            K = 3,
            R2 = 0.1,
            ρ = 0.1,
            β0 = 0.0,
        )
>>>>>>> 6445adb1
        outcome, endogenous, instruments = data.y, data.x, data.z

        # Test dimension mismatches
        @test_throws ArgumentError liml(outcome[1:10], endogenous, instruments)  # outcome-endogenous mismatch
        @test_throws ArgumentError liml(outcome, endogenous, instruments[1:10, :])  # outcome-instruments mismatch

        # Test exogenous variable dimension mismatch
        exogenous_wrong = randn(10, 2)
        @test_throws ArgumentError liml(outcome, endogenous, instruments, exogenous_wrong)

        # Test weights not implemented
        @test_throws ErrorException liml(
            outcome,
            endogenous,
            instruments;
            weights = ones(20),
        )
        @test_throws ErrorException fuller(
            outcome,
            endogenous,
            instruments;
            weights = ones(20),
        )
        @test_throws ErrorException tsls(
            outcome,
            endogenous,
            instruments;
            weights = ones(20),
        )

        # Test underidentification for 2SLS
<<<<<<< HEAD
        instruments_under = instruments[:, 1:1]  # Only 1 instrument
        exogenous_over = randn(20, 3)  # 3 exogenous variables + intercept + endogenous = 5 params
        @test_throws ArgumentError tsls(
            outcome,
            endogenous,
            instruments_under,
            exogenous_over,
        )
        Z_under = Z[:, 1:1]  # Only 1 instrument
        X_over = randn(20, 3)  # 3 exogenous variables + intercept + endogenous = 5 params
        @test_throws ArgumentError iv_2sls(y, x, Z_under, X_over)
=======
        # instruments_under = instruments[:, 1:1]  # Only 1 instrument
        # exogenous_over = randn(20, 3)  # 3 exogenous variables + intercept + endogenous = 5 params
        # @test_throws ArgumentError tsls(
        #     outcome,
        #     endogenous,
        #     instruments_under,
        #     exogenous_over,
        # )
>>>>>>> 6445adb1
    end

    @testset "Result Structure Tests" begin
        println("  ✓ Testing result structure and methods...")

<<<<<<< HEAD
        data = simulate_iv(rng; n = 30, K = 5, R2 = 0.1, ρ = 0.2, β0 = 1.0)
=======
        data = EndogenousLinearModelsEstimators.simulate_iv(
            rng;
            n = 30,
            K = 5,
            R2 = 0.1,
            ρ = 0.2,
            β0 = 1.0,
        )
>>>>>>> 6445adb1
        outcome, endogenous, instruments = data.y, data.x, data.z

        result = liml(outcome, endogenous, instruments)

        # Test accessor methods
        @test coef(result) == result.beta
        @test StatsModels.stderror(result) == result.stderr
        @test vcov(result) == result.vcov
        @test residuals(result) == result.residuals
        @test dof(result) == result.df

        # Test that we can display the result without errors
        io = IOBuffer()
        show(io, result)
        output = String(take!(io))
        @test occursin("LIML Estimation Results", output)
        @test occursin("Sample size:", output)
        @test occursin("Kappa:", output)
    end

    @testset "Consistency Tests" begin
        println("  ✓ Testing cross-estimator consistency...")

        # Generate data with strong instruments (high R2)
<<<<<<< HEAD
        data = simulate_iv(rng; n = 100, K = 10, R2 = 0.5, ρ = 0.1, β0 = 1.0)
=======
        data = EndogenousLinearModelsEstimators.simulate_iv(
            rng;
            n = 100,
            K = 10,
            R2 = 0.5,
            ρ = 0.1,
            β0 = 1.0,
        )
>>>>>>> 6445adb1
        outcome, endogenous, instruments = data.y, data.x, data.z

        result_liml = liml(outcome, endogenous, instruments; vcov = :HC0)
        result_fuller = fuller(outcome, endogenous, instruments; a = 1.0, vcov = :HC0)
        result_tsls = tsls(outcome, endogenous, instruments; vcov = :HC0)

        # With strong instruments, estimators should give similar results
        # (though not identical due to different asymptotic properties)
        @test abs(result_liml.beta[1] - result_tsls.beta[1]) < 0.5
        @test abs(result_fuller.beta[1] - result_tsls.beta[1]) < 0.5

        # All should be reasonably close to true value β0 = 1.0
        @test abs(result_liml.beta[1] - 1.0) < 0.3
        @test abs(result_fuller.beta[1] - 1.0) < 0.3
        @test abs(result_tsls.beta[1] - 1.0) < 0.3

        # All estimators should have positive semi-definite variance matrices
        # Note: With simulated data, may not always be positive definite due to numerical issues
        @test all(eigvals(result_liml.vcov) .>= -1e-10)
        @test all(eigvals(result_fuller.vcov) .>= -1e-10)
        @test all(eigvals(result_tsls.vcov) .>= -1e-10)
    end

    println("  ✅ All basic estimator tests passed!")
end<|MERGE_RESOLUTION|>--- conflicted
+++ resolved
@@ -23,9 +23,6 @@
         println("  ✓ Testing data generation...")
 
         # Test basic simulation
-<<<<<<< HEAD
-        data = simulate_iv(rng; n = n, K = K, R2 = R2, ρ = ρ, β0 = β0)
-=======
         data =
             EndogenousLinearModelsEstimators.EndogenousLinearModelsEstimators.simulate_iv(
                 rng;
@@ -35,15 +32,11 @@
                 ρ = ρ,
                 β0 = β0,
             )
->>>>>>> 6445adb1
         @test length(data.y) == n
         @test length(data.x) == n
         @test size(data.z) == (n, K)
 
         # Test with different parameters
-<<<<<<< HEAD
-        data2 = simulate_iv(rng; n = 20, K = 3, R2 = 0.1, ρ = 0.1, β0 = 0.0)
-=======
         data2 = EndogenousLinearModelsEstimators.simulate_iv(
             rng;
             n = 20,
@@ -52,7 +45,6 @@
             ρ = 0.1,
             β0 = 0.0,
         )
->>>>>>> 6445adb1
         @test length(data2.y) == 20
         @test size(data2.z) == (20, 3)
     end
@@ -60,9 +52,6 @@
     @testset "LIML Estimator" begin
         println("  ✓ Testing LIML estimator...")
 
-<<<<<<< HEAD
-        data = simulate_iv(rng; n = n, K = K, R2 = R2, ρ = ρ, β0 = β0)
-=======
         data = EndogenousLinearModelsEstimators.simulate_iv(
             rng;
             n = n,
@@ -71,7 +60,6 @@
             ρ = ρ,
             β0 = β0,
         )
->>>>>>> 6445adb1
         outcome, endogenous, instruments = data.y, data.x, data.z
 
         # Basic LIML estimation
@@ -117,9 +105,6 @@
     @testset "Fuller Estimator" begin
         println("  ✓ Testing Fuller estimator...")
 
-<<<<<<< HEAD
-        data = simulate_iv(rng; n = n, K = K, R2 = R2, ρ = ρ, β0 = β0)
-=======
         data = EndogenousLinearModelsEstimators.simulate_iv(
             rng;
             n = n,
@@ -128,7 +113,6 @@
             ρ = ρ,
             β0 = β0,
         )
->>>>>>> 6445adb1
         outcome, endogenous, instruments = data.y, data.x, data.z
 
         # Basic Fuller estimation
@@ -164,9 +148,6 @@
     @testset "2SLS Estimator" begin
         println("  ✓ Testing 2SLS estimator...")
 
-<<<<<<< HEAD
-        data = simulate_iv(rng; n = n, K = K, R2 = R2, ρ = ρ, β0 = β0)
-=======
         data = EndogenousLinearModelsEstimators.simulate_iv(
             rng;
             n = n,
@@ -175,7 +156,6 @@
             ρ = ρ,
             β0 = β0,
         )
->>>>>>> 6445adb1
         outcome, endogenous, instruments = data.y, data.x, data.z
 
         # Basic 2SLS estimation
@@ -207,9 +187,6 @@
     @testset "Input Validation" begin
         println("  ✓ Testing input validation...")
 
-<<<<<<< HEAD
-        data = simulate_iv(rng; n = 20, K = 3, R2 = 0.1, ρ = 0.1, β0 = 0.0)
-=======
         data = EndogenousLinearModelsEstimators.simulate_iv(
             rng;
             n = 20,
@@ -218,7 +195,6 @@
             ρ = 0.1,
             β0 = 0.0,
         )
->>>>>>> 6445adb1
         outcome, endogenous, instruments = data.y, data.x, data.z
 
         # Test dimension mismatches
@@ -250,19 +226,6 @@
         )
 
         # Test underidentification for 2SLS
-<<<<<<< HEAD
-        instruments_under = instruments[:, 1:1]  # Only 1 instrument
-        exogenous_over = randn(20, 3)  # 3 exogenous variables + intercept + endogenous = 5 params
-        @test_throws ArgumentError tsls(
-            outcome,
-            endogenous,
-            instruments_under,
-            exogenous_over,
-        )
-        Z_under = Z[:, 1:1]  # Only 1 instrument
-        X_over = randn(20, 3)  # 3 exogenous variables + intercept + endogenous = 5 params
-        @test_throws ArgumentError iv_2sls(y, x, Z_under, X_over)
-=======
         # instruments_under = instruments[:, 1:1]  # Only 1 instrument
         # exogenous_over = randn(20, 3)  # 3 exogenous variables + intercept + endogenous = 5 params
         # @test_throws ArgumentError tsls(
@@ -271,15 +234,11 @@
         #     instruments_under,
         #     exogenous_over,
         # )
->>>>>>> 6445adb1
     end
 
     @testset "Result Structure Tests" begin
         println("  ✓ Testing result structure and methods...")
 
-<<<<<<< HEAD
-        data = simulate_iv(rng; n = 30, K = 5, R2 = 0.1, ρ = 0.2, β0 = 1.0)
-=======
         data = EndogenousLinearModelsEstimators.simulate_iv(
             rng;
             n = 30,
@@ -288,7 +247,6 @@
             ρ = 0.2,
             β0 = 1.0,
         )
->>>>>>> 6445adb1
         outcome, endogenous, instruments = data.y, data.x, data.z
 
         result = liml(outcome, endogenous, instruments)
@@ -313,9 +271,6 @@
         println("  ✓ Testing cross-estimator consistency...")
 
         # Generate data with strong instruments (high R2)
-<<<<<<< HEAD
-        data = simulate_iv(rng; n = 100, K = 10, R2 = 0.5, ρ = 0.1, β0 = 1.0)
-=======
         data = EndogenousLinearModelsEstimators.simulate_iv(
             rng;
             n = 100,
@@ -324,7 +279,6 @@
             ρ = 0.1,
             β0 = 1.0,
         )
->>>>>>> 6445adb1
         outcome, endogenous, instruments = data.y, data.x, data.z
 
         result_liml = liml(outcome, endogenous, instruments; vcov = :HC0)
