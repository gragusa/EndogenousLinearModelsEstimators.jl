"""
Basic functionality tests for all estimators (LIML, Fuller, 2SLS)

Tests both with and without exogenous variables, different variance estimators,
and validates internal consistency.
"""

using Test
using Random
using LinearAlgebra
using Printf

@testset "Basic Estimator Tests" begin
    println("\n📊 Testing basic estimator functionality...")

    # Set up test data
    rng = Random.Xoshiro(787878)
    n, K = 50, 8
    R2, ρ, β0 = 0.15, 0.3, 1.5

    @testset "Data Generation" begin
        println("  ✓ Testing data generation...")

        # Test basic simulation
        data = simulate_iv(rng; n = n, K = K, R2 = R2, ρ = ρ, β0 = β0)
        @test length(data.y) == n
        @test length(data.x) == n
        @test size(data.z) == (n, K)

        # Test with different parameters
        data2 = simulate_iv(rng; n = 20, K = 3, R2 = 0.1, ρ = 0.1, β0 = 0.0)
        @test length(data2.y) == 20
        @test size(data2.z) == (20, 3)
    end

    @testset "LIML Estimator" begin
        println("  ✓ Testing LIML estimator...")

        data = simulate_iv(rng; n = n, K = K, R2 = R2, ρ = ρ, β0 = β0)
        outcome, endogenous, instruments = data.y, data.x, data.z

        # Basic LIML estimation
        result = liml(outcome, endogenous, instruments)
        @test isa(result, EndogenousLinearModelsEstimationResults)
        @test result.estimator == "LIML"
        @test length(result.beta) >= 1
        @test result.kappa !== nothing
        @test result.kappa > 1.0  # LIML kappa should be > 1
        @test length(result.stderr) == length(result.beta)
        @test size(result.vcov) == (length(result.beta), length(result.beta))
        @test length(result.residuals) == n
        @test result.n == n
        @test result.df > 0

        # Test different variance estimators
        result_hc0 = liml(outcome, endogenous, instruments; vcov = :HC0)
        result_hc1 = liml(outcome, endogenous, instruments; vcov = :HC1)
        result_homo = liml(outcome, endogenous, instruments; vcov = :homoskedastic)

        # Point estimates should be the same
        @test result_hc0.beta ≈ result_hc1.beta
        @test result_hc0.beta ≈ result_homo.beta
        @test result_hc0.kappa ≈ result_hc1.kappa

        # Standard errors should differ
        @test result_hc0.vcov_type == :HC0
        @test result_hc1.vcov_type == :HC1
        @test result_homo.vcov_type == :homoskedastic

        # Test with exogenous variables
        exogenous = randn(rng, n, 2)
        result_exog = liml(outcome, endogenous, instruments, exogenous)
        @test length(result_exog.beta) == 4  # endogenous + 2 exogenous + intercept
        @test result_exog.nexogenous == 3  # 2 exogenous + intercept

        # Test without intercept
        result_no_int = liml(outcome, endogenous, instruments; add_intercept = false)
        @test length(result_no_int.beta) == 1
        @test result_no_int.nexogenous == 0
    end

    @testset "Fuller Estimator" begin
        println("  ✓ Testing Fuller estimator...")

        data = simulate_iv(rng; n = n, K = K, R2 = R2, ρ = ρ, β0 = β0)
        outcome, endogenous, instruments = data.y, data.x, data.z

        # Basic Fuller estimation
        result = fuller(outcome, endogenous, instruments; a = 1.0)
        @test isa(result, EndogenousLinearModelsEstimationResults)
        @test result.estimator == "Fuller"
        @test length(result.beta) >= 1
        @test result.kappa !== nothing
        @test length(result.stderr) == length(result.beta)
        @test size(result.vcov) == (length(result.beta), length(result.beta))

        # Test a=0 should give LIML
        result_a0 = fuller(outcome, endogenous, instruments; a = 0.0)
        result_liml = liml(outcome, endogenous, instruments)
        @test result_a0.beta ≈ result_liml.beta rtol=1e-10
        @test result_a0.kappa ≈ result_liml.kappa rtol=1e-10

        # Test different alpha values
        result_a05 = fuller(outcome, endogenous, instruments; a = 0.5)
        result_a2 = fuller(outcome, endogenous, instruments; a = 2.0)

        # Fuller kappa should differ with different alpha
        @test result_a05.kappa != result.kappa
        @test result_a2.kappa != result.kappa

        # Test with exogenous variables
        exogenous = randn(rng, n, 2)
        result_exog = fuller(outcome, endogenous, instruments, exogenous; a = 1.0)
        @test length(result_exog.beta) == 4  # endogenous + 2 exogenous + intercept
        @test result_exog.nexogenous == 3
    end

    @testset "2SLS Estimator" begin
        println("  ✓ Testing 2SLS estimator...")

        data = simulate_iv(rng; n = n, K = K, R2 = R2, ρ = ρ, β0 = β0)
        outcome, endogenous, instruments = data.y, data.x, data.z

        # Basic 2SLS estimation
        result = tsls(outcome, endogenous, instruments)
        @test isa(result, EndogenousLinearModelsEstimationResults)
        @test result.estimator == "2SLS"
        @test length(result.beta) >= 1
        @test result.kappa === nothing  # 2SLS doesn't have kappa
        @test length(result.stderr) == length(result.beta)
        @test size(result.vcov) == (length(result.beta), length(result.beta))

        # Test different variance estimators
        result_hc0 = tsls(outcome, endogenous, instruments; vcov = :HC0)
        result_hc1 = tsls(outcome, endogenous, instruments; vcov = :HC1)
        result_homo = tsls(outcome, endogenous, instruments; vcov = :homoskedastic)

        # Point estimates should be the same
        @test result_hc0.beta ≈ result_hc1.beta
        @test result_hc0.beta ≈ result_homo.beta

        # Test with exogenous variables
        exogenous = randn(rng, n, 2)
        result_exog = tsls(outcome, endogenous, instruments, exogenous)
        X_exog = randn(rng, n, 2)
        result_exog = iv_2sls(y, x, Z, X_exog)
        @test length(result_exog.beta) == 4  # endogenous + 2 exogenous + intercept
        @test result_exog.nexogenous == 3
    end

    @testset "Input Validation" begin
        println("  ✓ Testing input validation...")

        data = simulate_iv(rng; n = 20, K = 3, R2 = 0.1, ρ = 0.1, β0 = 0.0)
        outcome, endogenous, instruments = data.y, data.x, data.z

        # Test dimension mismatches
        @test_throws ArgumentError liml(outcome[1:10], endogenous, instruments)  # outcome-endogenous mismatch
        @test_throws ArgumentError liml(outcome, endogenous, instruments[1:10, :])  # outcome-instruments mismatch

        # Test exogenous variable dimension mismatch
        exogenous_wrong = randn(10, 2)
        @test_throws ArgumentError liml(outcome, endogenous, instruments, exogenous_wrong)

        # Test weights not implemented
        @test_throws ErrorException liml(
            outcome,
            endogenous,
            instruments;
            weights = ones(20),
        )
        @test_throws ErrorException fuller(
            outcome,
            endogenous,
            instruments;
            weights = ones(20),
        )
        @test_throws ErrorException tsls(
            outcome,
            endogenous,
            instruments;
            weights = ones(20),
        )

        # Test underidentification for 2SLS
        instruments_under = instruments[:, 1:1]  # Only 1 instrument
        exogenous_over = randn(20, 3)  # 3 exogenous variables + intercept + endogenous = 5 params
<<<<<<< HEAD
        @test_throws ArgumentError tsls(
            outcome,
            endogenous,
            instruments_under,
            exogenous_over,
        )
=======
        @test_throws ArgumentError tsls(outcome, endogenous, instruments_under, exogenous_over)
        Z_under = Z[:, 1:1]  # Only 1 instrument
        X_over = randn(20, 3)  # 3 exogenous variables + intercept + endogenous = 5 params
        @test_throws ArgumentError iv_2sls(y, x, Z_under, X_over)
>>>>>>> 23237e32
    end

    @testset "Result Structure Tests" begin
        println("  ✓ Testing result structure and methods...")

        data = simulate_iv(rng; n = 30, K = 5, R2 = 0.1, ρ = 0.2, β0 = 1.0)
        outcome, endogenous, instruments = data.y, data.x, data.z

        result = liml(outcome, endogenous, instruments)

        # Test accessor methods
        @test coef(result) == result.beta
        @test stderr(result) == result.stderr
        @test vcov(result) == result.vcov
        @test residuals(result) == result.residuals
        @test dof(result) == result.df

        # Test that we can display the result without errors
        io = IOBuffer()
        show(io, result)
        output = String(take!(io))
        @test occursin("LIML Estimation Results", output)
        @test occursin("Sample size:", output)
        @test occursin("Kappa:", output)
    end

    @testset "Consistency Tests" begin
        println("  ✓ Testing cross-estimator consistency...")

        # Generate data with strong instruments (high R2)
        data = simulate_iv(rng; n = 100, K = 10, R2 = 0.5, ρ = 0.1, β0 = 1.0)
        outcome, endogenous, instruments = data.y, data.x, data.z

        result_liml = liml(outcome, endogenous, instruments; vcov = :HC0)
        result_fuller = fuller(outcome, endogenous, instruments; a = 1.0, vcov = :HC0)
        result_tsls = tsls(outcome, endogenous, instruments; vcov = :HC0)

        # With strong instruments, estimators should give similar results
        # (though not identical due to different asymptotic properties)
        @test abs(result_liml.beta[1] - result_tsls.beta[1]) < 0.5
        @test abs(result_fuller.beta[1] - result_tsls.beta[1]) < 0.5

        # All should be reasonably close to true value β0 = 1.0
        @test abs(result_liml.beta[1] - 1.0) < 0.3
        @test abs(result_fuller.beta[1] - 1.0) < 0.3
        @test abs(result_tsls.beta[1] - 1.0) < 0.3

        # All estimators should have positive semi-definite variance matrices
        # Note: With simulated data, may not always be positive definite due to numerical issues
        @test all(eigvals(result_liml.vcov) .>= -1e-10)
        @test all(eigvals(result_fuller.vcov) .>= -1e-10)
        @test all(eigvals(result_tsls.vcov) .>= -1e-10)
    end

    println("  ✅ All basic estimator tests passed!")
end<|MERGE_RESOLUTION|>--- conflicted
+++ resolved
@@ -185,19 +185,12 @@
         # Test underidentification for 2SLS
         instruments_under = instruments[:, 1:1]  # Only 1 instrument
         exogenous_over = randn(20, 3)  # 3 exogenous variables + intercept + endogenous = 5 params
-<<<<<<< HEAD
         @test_throws ArgumentError tsls(
             outcome,
             endogenous,
             instruments_under,
             exogenous_over,
         )
-=======
-        @test_throws ArgumentError tsls(outcome, endogenous, instruments_under, exogenous_over)
-        Z_under = Z[:, 1:1]  # Only 1 instrument
-        X_over = randn(20, 3)  # 3 exogenous variables + intercept + endogenous = 5 params
-        @test_throws ArgumentError iv_2sls(y, x, Z_under, X_over)
->>>>>>> 23237e32
     end
 
     @testset "Result Structure Tests" begin
